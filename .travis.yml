sudo: false
language: python
python:
    - 2.6
    - 2.7
    - pypy
    - 3.3
    - 3.4
    - 3.5
env:
    - TOXENV_SUFFIX=normal
    - TOXENV_SUFFIX=stylecheck
    - TOXENV_SUFFIX=uwsgi

matrix:
    exclude:
        - python: pypy
          env: TOXENV_SUFFIX=uwsgi
        - python: 2.6  # flake8 doesn't run on 2.6
          env: TOXENV_SUFFIX=stylecheck
    include:
        - os: osx
          language: generic
          env: TOXENV_SUFFIX=normal

os: linux

before_install:
    - if [[ "$TRAVIS_OS_NAME" == "osx" ]]; then
        brew update;
        brew install python3 redis memcached;
        virtualenv ~/py-env -p python3;
        . ~/py-env/bin/activate;
      fi
    # Travis uses an outdated PyPy, this installs the most recent one.
    # This makes the tests run on Travis' legacy infrastructure, but so be it.
    # temporary pyenv installation to get pypy-2.6 before container infra upgrade
    - if [ "$TRAVIS_PYTHON_VERSION" = "pypy" ]; then
        git clone https://github.com/yyuu/pyenv.git ~/.pyenv;
        PYENV_ROOT="$HOME/.pyenv";
        PATH="$PYENV_ROOT/bin:$PATH";
        eval "$(pyenv init -)";
        pyenv install pypy-4.0.1;
        pyenv global pypy-4.0.1;
      fi
    - python --version

install:
    - pip install tox flake8

script:
<<<<<<< HEAD
    - tox -e $(echo py$TRAVIS_PYTHON_VERSION | tr -d . | sed -e 's/pypypy/pypy/')-$TOXENV_SUFFIX
=======
    - tox -e py
    - '[ "$TRAVIS_PYTHON_VERSION" = "2.6" ] || make stylecheck'
>>>>>>> 80015d50

branches:
    only:
        - master
        - auto
        - /^.*-maintenance$/

notifications:
  email: false<|MERGE_RESOLUTION|>--- conflicted
+++ resolved
@@ -49,12 +49,8 @@
     - pip install tox flake8
 
 script:
-<<<<<<< HEAD
-    - tox -e $(echo py$TRAVIS_PYTHON_VERSION | tr -d . | sed -e 's/pypypy/pypy/')-$TOXENV_SUFFIX
-=======
     - tox -e py
     - '[ "$TRAVIS_PYTHON_VERSION" = "2.6" ] || make stylecheck'
->>>>>>> 80015d50
 
 branches:
     only:
