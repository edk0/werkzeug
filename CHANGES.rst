--- conflicted
+++ resolved
@@ -1,6 +1,5 @@
 .. currentmodule:: werkzeug
 
-<<<<<<< HEAD
 Version 1.0.0
 -------------
 
@@ -39,7 +38,8 @@
     handled by Click instead of termcolor. :issue:`1235`
 -   Optional ad-hoc TLS support for the development server is handled
     by cryptography instead of pyOpenSSL. :pr:`1555`
-=======
+
+
 Version 0.15.6
 --------------
 
@@ -55,7 +55,6 @@
     ``x_for``, ``x_proto``, and ``x_host`` to match 0.14 behavior. This
     is intended to make intermediate upgrades less disruptive, but the
     argument will still be removed in 1.0. :issue:`1630`
->>>>>>> 71eab19b
 
 
 Version 0.15.5
