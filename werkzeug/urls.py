--- conflicted
+++ resolved
@@ -678,7 +678,7 @@
     a domain, it is decoded from Punycode.
 
     >>> uri_to_iri("http://xn--n3h.net/p%C3%A5th?q=%C3%A8ry%DF")
-    'http://\u2603.net/p\xe5th?q=\xe8ry%DF'
+    'http://\\u2603.net/p\\xe5th?q=\\xe8ry%DF'
 
     :param uri: The URI to convert.
     :param charset: The encoding to encode unquoted bytes with.
@@ -701,13 +701,6 @@
     fragment = url_unquote(uri.fragment, charset, errors, _to_iri_unsafe)
     return url_unparse((uri.scheme, uri.decode_netloc(), path, query, fragment))
 
-<<<<<<< HEAD
-=======
-    >>> iri_to_uri(u'http://\u2603.net/')
-    'http://xn--n3h.net/'
-    >>> iri_to_uri(u'http://üser:pässword@\u2603.net/påth')
-    'http://%C3%BCser:p%C3%A4ssword@xn--n3h.net/p%C3%A5th'
->>>>>>> f1d15a2c
 
 # reserved characters remain unquoted when quoting to URI
 _to_uri_safe = ":/?#[]@!$&'()*+,;=%"
@@ -717,7 +710,7 @@
     """Convert an IRI to a URI. All non-ASCII and unsafe characters are
     quoted. If the URL has a domain, it is encoded to Punycode.
 
-    >>> iri_to_uri('http://\u2603.net/p\xe5th?q=\xe8ry%DF')
+    >>> iri_to_uri('http://\\u2603.net/p\\xe5th?q=\\xe8ry%DF')
     'http://xn--n3h.net/p%C3%A5th?q=%C3%A8ry%DF'
 
     :param iri: The IRI to convert.
