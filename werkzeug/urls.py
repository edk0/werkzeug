--- conflicted
+++ resolved
@@ -18,45 +18,11 @@
 from werkzeug.wsgi import make_chunk_iter
 
 
-<<<<<<< HEAD
-#: list of characters that are always safe in URLs.
-_always_safe = ('ABCDEFGHIJKLMNOPQRSTUVWXYZ'
-                'abcdefghijklmnopqrstuvwxyz'
-                '0123456789_.-+')
-_safe_map = dict((c, c) for c in _always_safe)
-for i in xrange(0x80):
-    c = chr(i)
-    if c not in _safe_map:
-        _safe_map[c] = '%%%02X' % i
-_safe_map.update((chr(i), '%%%02X' % i) for i in xrange(0x80, 0x100))
-_safemaps = {}
-
-#: lookup table for encoded characters.
-_hexdig = '0123456789ABCDEFabcdef'
-_hextochr = dict((a + b, chr(int(a + b, 16)))
-                 for a in _hexdig for b in _hexdig)
-
-
-def _quote(s, safe='/', _join=''.join):
-    assert isinstance(s, str), 'quote only works on bytes'
-    if not s or not s.rstrip(_always_safe + safe):
-        return s
-    try:
-        quoter = _safemaps[safe]
-    except KeyError:
-        safe_map = _safe_map.copy()
-        safe_map.update([(c, c) for c in safe])
-        _safemaps[safe] = quoter = safe_map.__getitem__
-    return _join(map(quoter, s))
-
-=======
 from werkzeug._urlparse import (
     quote as _quote, quote_plus as url_quote_plus,
     unquote as url_unquote, unquote_plus as url_unquote_plus,
     urlsplit as _safe_urlsplit,
 )
->>>>>>> 64d68fb6
-
 
 
 # we also consider : safe since its commonly used
@@ -116,14 +82,9 @@
     if port:
         hostname += ':' + port
 
-<<<<<<< HEAD
-    path = _quote(path.encode(charset), safe="/:~+%")
-    query = _quote(query.encode(charset), safe="=%&[]:;$()+,!?*/")
-    fragment = _quote(fragment.encode(charset), safe="=%&[]:;$()+,!?*/")
-=======
     path = url_quote(path.encode(charset), safe="/:~+%")
     query = url_quote(query.encode(charset), safe="=%&[]:;$()+,!?*/")
->>>>>>> 64d68fb6
+    fragment = url_quote(fragment.encode(charset), safe="=%&[]:;$()+,!?*/")
 
     # this absolutely always must return a string.  Otherwise some parts of
     # the system might perform double quoting (#61)
@@ -367,10 +328,9 @@
     if isinstance(s, six.text_type):
         s = s.encode(charset, 'replace')
     scheme, netloc, path, qs, anchor = _safe_urlsplit(s)
-    path = url_quote(path, '/%').encode('ascii')
+    path = url_quote(path, '/%+').encode('ascii')
     qs = url_quote_plus(qs, ':&%=').encode('ascii')
     parts = (scheme, netloc, path, qs, anchor)
-    #print(repr(parts))
     return urlparse.urlunsplit(parts)
 
 
